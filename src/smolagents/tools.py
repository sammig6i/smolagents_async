#!/usr/bin/env python
# coding=utf-8

# Copyright 2024 The HuggingFace Inc. team. All rights reserved.
#
# Licensed under the Apache License, Version 2.0 (the "License");
# you may not use this file except in compliance with the License.
# You may obtain a copy of the License at
#
#     http://www.apache.org/licenses/LICENSE-2.0
#
# Unless required by applicable law or agreed to in writing, software
# distributed under the License is distributed on an "AS IS" BASIS,
# WITHOUT WARRANTIES OR CONDITIONS OF ANY KIND, either express or implied.
# See the License for the specific language governing permissions and
# limitations under the License.
from __future__ import annotations

import ast
import inspect
import json
import logging
import os
import sys
import tempfile
import textwrap
import types
import warnings
from collections.abc import Callable
from contextlib import contextmanager
from functools import wraps
from pathlib import Path
from typing import TYPE_CHECKING, Any

from huggingface_hub import (
    CommitOperationAdd,
    create_commit,
    create_repo,
    get_collection,
    hf_hub_download,
    metadata_update,
)

from ._function_type_hints_utils import (
    TypeHintParsingException,
    _convert_type_hints_to_json_schema,
    get_imports,
    get_json_schema,
)
from .agent_types import handle_agent_input_types, handle_agent_output_types
from .tool_validation import MethodChecker, validate_tool_attributes
from .utils import BASE_BUILTIN_MODULES, _is_package_available, get_source, instance_to_source, is_valid_name


if TYPE_CHECKING:
    import mcp


logger = logging.getLogger(__name__)


def validate_after_init(cls):
    original_init = cls.__init__

    @wraps(original_init)
    def new_init(self, *args, **kwargs):
        original_init(self, *args, **kwargs)
        self.validate_arguments()

    cls.__init__ = new_init
    return cls


AUTHORIZED_TYPES = [
    "string",
    "boolean",
    "integer",
    "number",
    "image",
    "audio",
    "array",
    "object",
    "any",
    "null",
]

CONVERSION_DICT = {"str": "string", "int": "integer", "float": "number"}


class Tool:
    """
    A base class for the functions used by the agent. Subclass this and implement the `forward` method as well as the
    following class attributes:

    - **description** (`str`) -- A short description of what your tool does, the inputs it expects and the output(s) it
      will return. For instance 'This is a tool that downloads a file from a `url`. It takes the `url` as input, and
      returns the text contained in the file'.
    - **name** (`str`) -- A performative name that will be used for your tool in the prompt to the agent. For instance
      `"text-classifier"` or `"image_generator"`.
    - **inputs** (`Dict[str, Dict[str, Union[str, type, bool]]]`) -- The dict of modalities expected for the inputs.
      It has one `type`key and a `description`key.
      This is used by `launch_gradio_demo` or to make a nice space from your tool, and also can be used in the generated
      description for your tool.
    - **output_type** (`type`) -- The type of the tool output. This is used by `launch_gradio_demo`
      or to make a nice space from your tool, and also can be used in the generated description for your tool.

    You can also override the method [`~Tool.setup`] if your tool has an expensive operation to perform before being
    usable (such as loading a model). [`~Tool.setup`] will be called the first time you use your tool, but not at
    instantiation.
    """

    name: str
    description: str
    inputs: dict[str, dict[str, str | type | bool]]
    output_type: str

    def __init__(self, *args, **kwargs):
        self.is_initialized = False
        self.validate_arguments()

    def __init_subclass__(cls, **kwargs):
        super().__init_subclass__(**kwargs)
        validate_after_init(cls)

    def validate_arguments(self):
        required_attributes = {
            "description": str,
            "name": str,
            "inputs": dict,
            "output_type": str,
        }
        # Validate class attributes
        for attr, expected_type in required_attributes.items():
            attr_value = getattr(self, attr, None)
            if attr_value is None:
                raise TypeError(f"You must set an attribute {attr}.")
            if not isinstance(attr_value, expected_type):
                raise TypeError(
                    f"Attribute {attr} should have type {expected_type.__name__}, got {type(attr_value)} instead."
                )
        # - Validate name
        if not is_valid_name(self.name):
            raise Exception(
                f"Invalid Tool name '{self.name}': must be a valid Python identifier and not a reserved keyword"
            )
        # Validate inputs
        for input_name, input_content in self.inputs.items():
            assert isinstance(input_content, dict), f"Input '{input_name}' should be a dictionary."
            assert "type" in input_content and "description" in input_content, (
                f"Input '{input_name}' should have keys 'type' and 'description', has only {list(input_content.keys())}."
            )
            if input_content["type"] not in AUTHORIZED_TYPES:
                raise Exception(
                    f"Input '{input_name}': type '{input_content['type']}' is not an authorized value, should be one of {AUTHORIZED_TYPES}."
                )
        # Validate output type
        assert getattr(self, "output_type", None) in AUTHORIZED_TYPES

        # Validate forward function signature, except for Tools that use a "generic" signature (PipelineTool, SpaceToolWrapper, LangChainToolWrapper)
        if not (
            hasattr(self, "skip_forward_signature_validation")
            and getattr(self, "skip_forward_signature_validation") is True
        ):
            signature = inspect.signature(self.forward)
            actual_keys = set(key for key in signature.parameters.keys() if key != "self")
            expected_keys = set(self.inputs.keys())
            if actual_keys != expected_keys:
                raise Exception(
                    f"In tool '{self.name}', 'forward' method parameters were {actual_keys}, but expected {expected_keys}. "
                    f"It should take 'self' as its first argument, then its next arguments should match the keys of tool attribute 'inputs'."
                )

            json_schema = _convert_type_hints_to_json_schema(self.forward, error_on_missing_type_hints=False)[
                "properties"
            ]  # This function will not raise an error on missing docstrings, contrary to get_json_schema
            for key, value in self.inputs.items():
                assert key in json_schema, (
                    f"Input '{key}' should be present in function signature, found only {json_schema.keys()}"
                )
                if "nullable" in value:
                    assert "nullable" in json_schema[key], (
                        f"Nullable argument '{key}' in inputs should have key 'nullable' set to True in function signature."
                    )
                if key in json_schema and "nullable" in json_schema[key]:
                    assert "nullable" in value, (
                        f"Nullable argument '{key}' in function signature should have key 'nullable' set to True in inputs."
                    )

    async def forward(self, *args, **kwargs):
        """
        The main method to implement in subclasses. Should be async.
        """
        raise NotImplementedError()

    async def __call__(self, *args, sanitize_inputs_outputs: bool = False, **kwargs):
        """
        Async wrapper around tool execution that handles input/output sanitization
        """
        if not hasattr(self, "_is_setup"):
            await self.setup()
            self._is_setup = True

        if sanitize_inputs_outputs:
            args = [handle_agent_input_types(arg) for arg in args]
            kwargs = {k: handle_agent_input_types(v) for k, v in kwargs.items()}

        result = await self.forward(*args, **kwargs)

        if sanitize_inputs_outputs:
            result = handle_agent_output_types(result, self.output_type)
        return result

    async def setup(self):
        """
        Async setup method for expensive initialization
        """
        self.is_initialized = True

    def to_dict(self) -> dict:
        """Returns a dictionary representing the tool"""
        class_name = self.__class__.__name__
        if type(self).__name__ == "SimpleTool":
            # Check that imports are self-contained
            source_code = get_source(self.forward).replace("@tool", "")
            forward_node = ast.parse(source_code)
            # If tool was created using '@tool' decorator, it has only a forward pass, so it's simpler to just get its code
            method_checker = MethodChecker(set())
            method_checker.visit(forward_node)

            if len(method_checker.errors) > 0:
                errors = [f"- {error}" for error in method_checker.errors]
                raise (ValueError(f"SimpleTool validation failed for {self.name}:\n" + "\n".join(errors)))

            forward_source_code = get_source(self.forward)
            tool_code = textwrap.dedent(
                f"""
            from smolagents import Tool
            from typing import Any, Optional

            class {class_name}(Tool):
                name = "{self.name}"
                description = {json.dumps(textwrap.dedent(self.description).strip())}
                inputs = {repr(self.inputs)}
                output_type = "{self.output_type}"
            """
            ).strip()
            import re

            def add_self_argument(source_code: str) -> str:
                """Add 'self' as first argument to a function definition if not present."""
                pattern = r"def forward\(((?!self)[^)]*)\)"

                def replacement(match):
                    args = match.group(1).strip()
                    if args:  # If there are other arguments
                        return f"def forward(self, {args})"
                    return "def forward(self)"

                return re.sub(pattern, replacement, source_code)

            forward_source_code = forward_source_code.replace(self.name, "forward")
            forward_source_code = add_self_argument(forward_source_code)
            forward_source_code = forward_source_code.replace("@tool", "").strip()
            tool_code += "\n\n" + textwrap.indent(forward_source_code, "    ")

        else:  # If the tool was not created by the @tool decorator, it was made by subclassing Tool
            if type(self).__name__ in [
                "SpaceToolWrapper",
                "LangChainToolWrapper",
                "GradioToolWrapper",
            ]:
                raise ValueError(
                    "Cannot save objects created with from_space, from_langchain or from_gradio, as this would create errors."
                )

            validate_tool_attributes(self.__class__)

            tool_code = "from typing import Any, Optional\n" + instance_to_source(self, base_cls=Tool)

        requirements = {el for el in get_imports(tool_code) if el not in sys.stdlib_module_names} | {"smolagents"}

        return {"name": self.name, "code": tool_code, "requirements": sorted(requirements)}

    @classmethod
    def from_dict(cls, tool_dict: dict[str, Any], **kwargs) -> "Tool":
        """
        Create tool from a dictionary representation.

        Args:
            tool_dict (`dict[str, Any]`): Dictionary representation of the tool.
            **kwargs: Additional keyword arguments to pass to the tool's constructor.

        Returns:
            `Tool`: Tool object.
        """
        if "code" not in tool_dict:
            raise ValueError("Tool dictionary must contain 'code' key with the tool source code")
        return cls.from_code(tool_dict["code"], **kwargs)

    def save(self, output_dir: str | Path, tool_file_name: str = "tool", make_gradio_app: bool = True):
        """
        Saves the relevant code files for your tool so it can be pushed to the Hub. This will copy the code of your
        tool in `output_dir` as well as autogenerate:

        - a `{tool_file_name}.py` file containing the logic for your tool.
        If you pass `make_gradio_app=True`, this will also write:
        - an `app.py` file providing a UI for your tool when it is exported to a Space with `tool.push_to_hub()`
        - a `requirements.txt` containing the names of the modules used by your tool (as detected when inspecting its
          code)

        Args:
            output_dir (`str` or `Path`): The folder in which you want to save your tool.
            tool_file_name (`str`, *optional*): The file name in which you want to save your tool.
            make_gradio_app (`bool`, *optional*, defaults to True): Whether to also export a `requirements.txt` file and Gradio UI.
        """
        # Ensure output directory exists
        output_path = Path(output_dir)
        output_path.mkdir(parents=True, exist_ok=True)
        # Save tool file
        self._write_file(output_path / f"{tool_file_name}.py", self._get_tool_code())
        if make_gradio_app:
            #  Save app file
            self._write_file(output_path / "app.py", self._get_gradio_app_code(tool_module_name=tool_file_name))
            # Save requirements file
            self._write_file(output_path / "requirements.txt", self._get_requirements())

    def _write_file(self, file_path: Path, content: str) -> None:
        """Writes content to a file with UTF-8 encoding."""
        file_path.write_text(content, encoding="utf-8")

    def push_to_hub(
        self,
        repo_id: str,
        commit_message: str = "Upload tool",
        private: bool | None = None,
        token: bool | str | None = None,
        create_pr: bool = False,
    ) -> str:
        """
        Upload the tool to the Hub.

        Parameters:
            repo_id (`str`):
                The name of the repository you want to push your tool to. It should contain your organization name when
                pushing to a given organization.
            commit_message (`str`, *optional*, defaults to `"Upload tool"`):
                Message to commit while pushing.
            private (`bool`, *optional*):
                Whether to make the repo private. If `None` (default), the repo will be public unless the organization's default is private. This value is ignored if the repo already exists.
            token (`bool` or `str`, *optional*):
                The token to use as HTTP bearer authorization for remote files. If unset, will use the token generated
                when running `huggingface-cli login` (stored in `~/.huggingface`).
            create_pr (`bool`, *optional*, defaults to `False`):
                Whether to create a PR with the uploaded files or directly commit.
        """
        # Initialize repository
        repo_id = self._initialize_hub_repo(repo_id, token, private)
        # Prepare files for commit
        additions = self._prepare_hub_files()
        # Create commit
        return create_commit(
            repo_id=repo_id,
            operations=additions,
            commit_message=commit_message,
            token=token,
            create_pr=create_pr,
            repo_type="space",
        )

    @staticmethod
    def _initialize_hub_repo(repo_id: str, token: bool | str | None, private: bool | None) -> str:
        """Initialize repository on Hugging Face Hub."""
        repo_url = create_repo(
            repo_id=repo_id,
            token=token,
            private=private,
            exist_ok=True,
            repo_type="space",
            space_sdk="gradio",
        )
        metadata_update(repo_url.repo_id, {"tags": ["smolagents", "tool"]}, repo_type="space", token=token)
        return repo_url.repo_id

    def _prepare_hub_files(self) -> list:
        """Prepare files for Hub commit."""
        additions = [
            # Add tool code
            CommitOperationAdd(
                path_in_repo="tool.py",
                path_or_fileobj=self._get_tool_code().encode(),
            ),
            # Add Gradio app
            CommitOperationAdd(
                path_in_repo="app.py",
                path_or_fileobj=self._get_gradio_app_code().encode(),
            ),
            # Add requirements
            CommitOperationAdd(
                path_in_repo="requirements.txt",
                path_or_fileobj=self._get_requirements().encode(),
            ),
        ]
        return additions

    def _get_tool_code(self) -> str:
        """Get the tool's code."""
        return self.to_dict()["code"]

    def _get_gradio_app_code(self, tool_module_name: str = "tool") -> str:
        """Get the Gradio app code."""
        class_name = self.__class__.__name__
        return textwrap.dedent(
            f"""\
            from smolagents import launch_gradio_demo
            from {tool_module_name} import {class_name}

            tool = {class_name}()
            launch_gradio_demo(tool)
            """
        )

    def _get_requirements(self) -> str:
        """Get the requirements."""
        return "\n".join(self.to_dict()["requirements"])

    @classmethod
    def from_hub(
        cls,
        repo_id: str,
        token: str | None = None,
        trust_remote_code: bool = False,
        **kwargs,
    ):
        """
        Loads a tool defined on the Hub.

        <Tip warning={true}>

        Loading a tool from the Hub means that you'll download the tool and execute it locally.
        ALWAYS inspect the tool you're downloading before loading it within your runtime, as you would do when
        installing a package using pip/npm/apt.

        </Tip>

        Args:
            repo_id (`str`):
                The name of the Space repo on the Hub where your tool is defined.
            token (`str`, *optional*):
                The token to identify you on hf.co. If unset, will use the token generated when running
                `huggingface-cli login` (stored in `~/.huggingface`).
            trust_remote_code(`str`, *optional*, defaults to False):
                This flags marks that you understand the risk of running remote code and that you trust this tool.
                If not setting this to True, loading the tool from Hub will fail.
            kwargs (additional keyword arguments, *optional*):
                Additional keyword arguments that will be split in two: all arguments relevant to the Hub (such as
                `cache_dir`, `revision`, `subfolder`) will be used when downloading the files for your tool, and the
                others will be passed along to its init.
        """
        if not trust_remote_code:
            raise ValueError(
                "Loading a tool from Hub requires to acknowledge you trust its code: to do so, pass `trust_remote_code=True`."
            )

        # Get the tool's tool.py file.
        tool_file = hf_hub_download(
            repo_id,
            "tool.py",
            token=token,
            repo_type="space",
            cache_dir=kwargs.get("cache_dir"),
            force_download=kwargs.get("force_download"),
            proxies=kwargs.get("proxies"),
            revision=kwargs.get("revision"),
            subfolder=kwargs.get("subfolder"),
            local_files_only=kwargs.get("local_files_only"),
        )

        tool_code = Path(tool_file).read_text()
        return Tool.from_code(tool_code, **kwargs)

    @classmethod
    def from_code(cls, tool_code: str, **kwargs):
        module = types.ModuleType("dynamic_tool")

        exec(tool_code, module.__dict__)

        # Find the Tool subclass
        tool_class = next(
            (
                obj
                for _, obj in inspect.getmembers(module, inspect.isclass)
                if issubclass(obj, Tool) and obj is not Tool
            ),
            None,
        )

        if tool_class is None:
            raise ValueError("No Tool subclass found in the code.")

        if not isinstance(tool_class.inputs, dict):
            tool_class.inputs = ast.literal_eval(tool_class.inputs)

        return tool_class(**kwargs)

    @staticmethod
    def from_space(
        space_id: str,
        name: str,
        description: str,
        api_name: str | None = None,
        token: str | None = None,
    ):
        """
        Creates a [`Tool`] from a Space given its id on the Hub.

        Args:
            space_id (`str`):
                The id of the Space on the Hub.
            name (`str`):
                The name of the tool.
            description (`str`):
                The description of the tool.
            api_name (`str`, *optional*):
                The specific api_name to use, if the space has several tabs. If not precised, will default to the first available api.
            token (`str`, *optional*):
                Add your token to access private spaces or increase your GPU quotas.
        Returns:
            [`Tool`]:
                The Space, as a tool.

        Examples:
        ```py
        >>> image_generator = Tool.from_space(
        ...     space_id="black-forest-labs/FLUX.1-schnell",
        ...     name="image-generator",
        ...     description="Generate an image from a prompt"
        ... )
        >>> image = image_generator("Generate an image of a cool surfer in Tahiti")
        ```
        ```py
        >>> face_swapper = Tool.from_space(
        ...     "tuan2308/face-swap",
        ...     "face_swapper",
        ...     "Tool that puts the face shown on the first image on the second image. You can give it paths to images.",
        ... )
        >>> image = face_swapper('./aymeric.jpeg', './ruth.jpg')
        ```
        """
        from gradio_client import Client, handle_file

        class SpaceToolWrapper(Tool):
            skip_forward_signature_validation = True

            def __init__(
                self,
                space_id: str,
                name: str,
                description: str,
                api_name: str | None = None,
                token: str | None = None,
            ):
                self.name = name
                self.description = description
                self.client = Client(space_id, hf_token=token)
                space_description = self.client.view_api(return_format="dict", print_info=False)["named_endpoints"]

                # If api_name is not defined, take the first of the available APIs for this space
                if api_name is None:
                    api_name = list(space_description.keys())[0]
                    logger.warning(
                        f"Since `api_name` was not defined, it was automatically set to the first available API: `{api_name}`."
                    )
                self.api_name = api_name

                try:
                    space_description_api = space_description[api_name]
                except KeyError:
                    raise KeyError(f"Could not find specified {api_name=} among available api names.")

                self.inputs = {}
                for parameter in space_description_api["parameters"]:
                    if not parameter["parameter_has_default"]:
                        parameter_type = parameter["type"]["type"]
                        if parameter_type == "object":
                            parameter_type = "any"
                        self.inputs[parameter["parameter_name"]] = {
                            "type": parameter_type,
                            "description": parameter["python_type"]["description"],
                        }
                output_component = space_description_api["returns"][0]["component"]
                if output_component == "Image":
                    self.output_type = "image"
                elif output_component == "Audio":
                    self.output_type = "audio"
                else:
                    self.output_type = "any"
                self.is_initialized = True

            def sanitize_argument_for_prediction(self, arg):
                from gradio_client.utils import is_http_url_like
                from PIL.Image import Image

                if isinstance(arg, Image):
                    temp_file = tempfile.NamedTemporaryFile(suffix=".png", delete=False)
                    arg.save(temp_file.name)
                    arg = temp_file.name
                if (
                    (isinstance(arg, str) and os.path.isfile(arg))
                    or (isinstance(arg, Path) and arg.exists() and arg.is_file())
                    or is_http_url_like(arg)
                ):
                    arg = handle_file(arg)
                return arg

            async def forward(self, *args, **kwargs):
                # Preprocess args and kwargs:
                args = list(args)
                for i, arg in enumerate(args):
                    args[i] = self.sanitize_argument_for_prediction(arg)
                for arg_name, arg in kwargs.items():
                    kwargs[arg_name] = self.sanitize_argument_for_prediction(arg)

                output = self.client.predict(*args, api_name=self.api_name, **kwargs)
                if isinstance(output, tuple) or isinstance(output, list):
                    return output[
                        0
                    ]  # Sometime the space also returns the generation seed, in which case the result is at index 0
                return output

        return SpaceToolWrapper(
            space_id=space_id,
            name=name,
            description=description,
            api_name=api_name,
            token=token,
        )

    @staticmethod
    def from_gradio(gradio_tool):
        """
        Creates a [`Tool`] from a gradio tool.
        """
        import inspect

        class GradioToolWrapper(Tool):
            def __init__(self, _gradio_tool):
                self.name = _gradio_tool.name
                self.description = _gradio_tool.description
                self.output_type = "string"
                self._gradio_tool = _gradio_tool
                func_args = list(inspect.signature(_gradio_tool.run).parameters.items())
                self.inputs = {
                    key: {"type": CONVERSION_DICT[value.annotation], "description": ""} for key, value in func_args
                }
                self.forward = self._gradio_tool.run

        return GradioToolWrapper(gradio_tool)

    @staticmethod
    def from_langchain(langchain_tool):
        """
        Creates a [`Tool`] from a langchain tool.
        """

        class LangChainToolWrapper(Tool):
            skip_forward_signature_validation = True

            def __init__(self, _langchain_tool):
                self.name = _langchain_tool.name.lower()
                self.description = _langchain_tool.description
                self.inputs = _langchain_tool.args.copy()
                for input_content in self.inputs.values():
                    if "title" in input_content:
                        input_content.pop("title")
                    input_content["description"] = ""
                self.output_type = "string"
                self.langchain_tool = _langchain_tool
                self.is_initialized = True

            async def forward(self, *args, **kwargs):
                tool_input = kwargs.copy()
                for index, argument in enumerate(args):
                    if index < len(self.inputs):
                        input_key = next(iter(self.inputs))
                        tool_input[input_key] = argument
                return await self.langchain_tool.run(tool_input)

        return LangChainToolWrapper(langchain_tool)

    @property
    def json_schema(self) -> Dict:
        """
        Returns the JSON schema for this tool.
        """
        return get_json_schema(self)

    def to_source(self) -> str:
        """
        Returns the source code for this tool.
        """
        return instance_to_source(self)

    def __str__(self):
        """
        Returns a string representation of this tool.
        """
        return f"{self.name}: {self.description}"


def launch_gradio_demo(tool: Tool):
    """
    Launches a gradio demo for a tool. The corresponding tool class needs to properly implement the class attributes
    `inputs` and `output_type`.

    Args:
        tool (`Tool`): The tool for which to launch the demo.
    """
    try:
        import gradio as gr
    except ImportError:
        raise ImportError("Gradio should be installed in order to launch a gradio demo.")

    TYPE_TO_COMPONENT_CLASS_MAPPING = {
        "boolean": gr.Checkbox,
        "image": gr.Image,
        "audio": gr.Audio,
        "string": gr.Textbox,
        "integer": gr.Textbox,
        "number": gr.Textbox,
    }

    def tool_forward(*args, **kwargs):
        return tool(*args, sanitize_inputs_outputs=True, **kwargs)

    tool_forward.__signature__ = inspect.signature(tool.forward)

    gradio_inputs = []
    for input_name, input_details in tool.inputs.items():
        input_gradio_component_class = TYPE_TO_COMPONENT_CLASS_MAPPING[input_details["type"]]
        new_component = input_gradio_component_class(label=input_name)
        gradio_inputs.append(new_component)

    output_gradio_component_class = TYPE_TO_COMPONENT_CLASS_MAPPING[tool.output_type]
    gradio_output = output_gradio_component_class(label="Output")

    gr.Interface(
        fn=tool_forward,
        inputs=gradio_inputs,
        outputs=gradio_output,
        title=tool.name,
        description=tool.description,
        api_name=tool.name,
    ).launch()


def load_tool(
    repo_id,
    model_repo_id: str | None = None,
    token: str | None = None,
    trust_remote_code: bool = False,
    **kwargs,
):
    """
    Main function to quickly load a tool from the Hub.

    <Tip warning={true}>

    Loading a tool means that you'll download the tool and execute it locally.
    ALWAYS inspect the tool you're downloading before loading it within your runtime, as you would do when
    installing a package using pip/npm/apt.

    </Tip>

    Args:
        repo_id (`str`):
            Space repo ID of a tool on the Hub.
        model_repo_id (`str`, *optional*):
            Use this argument to use a different model than the default one for the tool you selected.
        token (`str`, *optional*):
            The token to identify you on hf.co. If unset, will use the token generated when running `huggingface-cli
            login` (stored in `~/.huggingface`).
        trust_remote_code (`bool`, *optional*, defaults to False):
            This needs to be accepted in order to load a tool from Hub.
        kwargs (additional keyword arguments, *optional*):
            Additional keyword arguments that will be split in two: all arguments relevant to the Hub (such as
            `cache_dir`, `revision`, `subfolder`) will be used when downloading the files for your tool, and the others
            will be passed along to its init.
    """
    return Tool.from_hub(
        repo_id,
        model_repo_id=model_repo_id,
        token=token,
        trust_remote_code=trust_remote_code,
        **kwargs,
    )


def add_description(description):
    """
    A decorator that adds a description to a function.
    """

    def inner(func):
        func.description = description
        func.name = func.__name__
        return func

    return inner


class ToolCollection:
    """
    Tool collections enable loading a collection of tools in the agent's toolbox.

    Collections can be loaded from a collection in the Hub or from an MCP server, see:
    - [`ToolCollection.from_hub`]
    - [`ToolCollection.from_mcp`]

    For example and usage, see: [`ToolCollection.from_hub`] and [`ToolCollection.from_mcp`]
    """

    def __init__(self, tools: list[Tool]):
        self.tools = tools

    @classmethod
    def from_hub(
        cls,
        collection_slug: str,
        token: str | None = None,
        trust_remote_code: bool = False,
    ) -> "ToolCollection":
        """Loads a tool collection from the Hub.

        it adds a collection of tools from all Spaces in the collection to the agent's toolbox

        > [!NOTE]
        > Only Spaces will be fetched, so you can feel free to add models and datasets to your collection if you'd
        > like for this collection to showcase them.

        Args:
            collection_slug (str): The collection slug referencing the collection.
            token (str, *optional*): The authentication token if the collection is private.
            trust_remote_code (bool, *optional*, defaults to False): Whether to trust the remote code.

        Returns:
            ToolCollection: A tool collection instance loaded with the tools.

        Example:
        ```py
        >>> from smolagents import ToolCollection, CodeAgent

        >>> image_tool_collection = ToolCollection.from_hub("huggingface-tools/diffusion-tools-6630bb19a942c2306a2cdb6f")
        >>> agent = CodeAgent(tools=[*image_tool_collection.tools], add_base_tools=True)

        >>> agent.run("Please draw me a picture of rivers and lakes.")
        ```
        """
        _collection = get_collection(collection_slug, token=token)
        _hub_repo_ids = {item.item_id for item in _collection.items if item.item_type == "space"}

        tools = {Tool.from_hub(repo_id, token, trust_remote_code) for repo_id in _hub_repo_ids}

        return cls(tools)

    @classmethod
    @contextmanager
    def from_mcp(
        cls, server_parameters: "mcp.StdioServerParameters" | dict, trust_remote_code: bool = False
    ) -> "ToolCollection":
        """Automatically load a tool collection from an MCP server.

        This method supports Stdio, Streamable HTTP, and legacy HTTP+SSE MCP servers. Look at the `server_parameters`
        argument for more details on how to connect to each MCP server.

        Note: a separate thread will be spawned to run an asyncio event loop handling
        the MCP server.

        Args:
            server_parameters (`mcp.StdioServerParameters` or `dict`):
                Configuration parameters to connect to the MCP server. This can be:

                - An instance of `mcp.StdioServerParameters` for connecting a Stdio MCP server via standard input/output using a subprocess.

                - A `dict` with at least:
                  - "url": URL of the server.
                  - "transport": Transport protocol to use, one of:
                    - "streamable-http": (recommended) Streamable HTTP transport.
                    - "sse": Legacy HTTP+SSE transport (deprecated).
                  If "transport" is omitted, the legacy "sse" transport is assumed (a deprecation warning will be issued).

                <Deprecated version="1.17.0">
                The HTTP+SSE transport is deprecated and future behavior will default to the Streamable HTTP transport.
                Please pass explicitly the "transport" key.
                </Deprecated>
            trust_remote_code (`bool`, *optional*, defaults to `False`):
                Whether to trust the execution of code from tools defined on the MCP server.
                This option should only be set to `True` if you trust the MCP server,
                and undertand the risks associated with running remote code on your local machine.
                If set to `False`, loading tools from MCP will fail.


        Returns:
            ToolCollection: A tool collection instance.

        Example with a Stdio MCP server:
        ```py
        >>> from smolagents import ToolCollection, CodeAgent
        >>> from mcp import StdioServerParameters

        >>> server_parameters = StdioServerParameters(
        >>>     command="uv",
        >>>     args=["--quiet", "pubmedmcp@0.1.3"],
        >>>     env={"UV_PYTHON": "3.12", **os.environ},
        >>> )

        >>> with ToolCollection.from_mcp(server_parameters, trust_remote_code=True) as tool_collection:
        >>>     agent = CodeAgent(tools=[*tool_collection.tools], add_base_tools=True)
        >>>     agent.run("Please find a remedy for hangover.")
        ```

        Example with a Streamable HTTP MCP server:
        ```py
        >>> with ToolCollection.from_mcp({"url": "http://127.0.0.1:8000/mcp", "transport": "streamable-http"}, trust_remote_code=True) as tool_collection:
        >>>     agent = CodeAgent(tools=[*tool_collection.tools], add_base_tools=True)
        >>>     agent.run("Please find a remedy for hangover.")
        ```
        """
        try:
            from mcpadapt.core import MCPAdapt
            from mcpadapt.smolagents_adapter import SmolAgentsAdapter
        except ImportError:
            raise ImportError(
                """Please install 'mcp' extra to use ToolCollection.from_mcp: `pip install "smolagents[mcp]"`."""
            )
        if isinstance(server_parameters, dict):
            transport = server_parameters.get("transport")
            if transport is None:
                warnings.warn(
                    "Passing a dict as server_parameters without specifying the 'transport' key is deprecated. "
                    "For now, it defaults to the legacy 'sse' (HTTP+SSE) transport, but this default will change "
                    "to 'streamable-http' in version 1.20. Please add the 'transport' key explicitly. ",
                    FutureWarning,
                )
                transport = "sse"
                server_parameters["transport"] = transport
            if transport not in {"sse", "streamable-http"}:
                raise ValueError(
                    f"Unsupported transport: {transport}. Supported transports are 'streamable-http' and 'sse'."
                )
        if not trust_remote_code:
            raise ValueError(
                "Loading tools from MCP requires you to acknowledge you trust the MCP server, "
                "as it will execute code on your local machine: pass `trust_remote_code=True`."
            )
        with MCPAdapt(server_parameters, SmolAgentsAdapter()) as tools:
            yield cls(tools)


def tool(tool_function: Callable) -> Tool:
    """
    Convert a function into an instance of a dynamically created Tool subclass.

    Args:
        tool_function (`Callable`): Function to convert into a Tool subclass.
            Should have type hints for each input and a type hint for the output.
            Should also have a docstring including the description of the function
            and an 'Args:' part where each argument is described.
    """
    tool_json_schema = get_json_schema(tool_function)["function"]
    if "return" not in tool_json_schema:
        raise TypeHintParsingException("Tool return type not found: make sure your function has a return type hint!")

    class SimpleTool(Tool):
        def __init__(self):
            self.is_initialized = True

    # Set the class attributes
    SimpleTool.name = tool_json_schema["name"]
    SimpleTool.description = tool_json_schema["description"]
    SimpleTool.inputs = tool_json_schema["parameters"]["properties"]
    SimpleTool.output_type = tool_json_schema["return"]["type"]

    @wraps(tool_function)
    def wrapped_function(*args, **kwargs):
        return tool_function(*args, **kwargs)

    # Bind the copied function to the forward method
    SimpleTool.forward = staticmethod(wrapped_function)

    # Get the signature parameters of the tool function
    sig = inspect.signature(tool_function)
    # - Add "self" as first parameter to tool_function signature
    new_sig = sig.replace(
        parameters=[inspect.Parameter("self", inspect.Parameter.POSITIONAL_OR_KEYWORD)] + list(sig.parameters.values())
    )
    # - Set the signature of the forward method
    SimpleTool.forward.__signature__ = new_sig

    # Create and attach the source code of the dynamically created tool class and forward method
    # - Get the source code of tool_function
    tool_source = inspect.getsource(tool_function)
    # - Remove the tool decorator and function definition line
    tool_source_body = "\n".join(tool_source.split("\n")[2:])
    # - Dedent
    tool_source_body = textwrap.dedent(tool_source_body)
    # - Create the forward method source, including def line and indentation
    forward_method_source = f"def forward{str(new_sig)}:\n{textwrap.indent(tool_source_body, '    ')}"
    # - Create the class source
    class_source = (
        textwrap.dedent(f"""
        class SimpleTool(Tool):
            name: str = "{tool_json_schema["name"]}"
            description: str = {json.dumps(textwrap.dedent(tool_json_schema["description"]).strip())}
            inputs: dict[str, dict[str, str]] = {tool_json_schema["parameters"]["properties"]}
            output_type: str = "{tool_json_schema["return"]["type"]}"

            def __init__(self):
                self.is_initialized = True

        """)
        + textwrap.indent(forward_method_source, "    ")  # indent for class method
    )
    # - Store the source code on both class and method for inspection
    SimpleTool.__source__ = class_source
    SimpleTool.forward.__source__ = forward_method_source

    simple_tool = SimpleTool()
    return simple_tool


class PipelineTool(Tool):
    """
    A [`Tool`] tailored towards Transformer models. On top of the class attributes of the base class [`Tool`], you will
    need to specify:

    - **model_class** (`type`) -- The class to use to load the model in this tool.
    - **default_checkpoint** (`str`) -- The default checkpoint that should be used when the user doesn't specify one.
    - **pre_processor_class** (`type`, *optional*, defaults to [`transformers.AutoProcessor`]) -- The class to use to load the
      pre-processor
    - **post_processor_class** (`type`, *optional*, defaults to [`transformers.AutoProcessor`]) -- The class to use to load the
      post-processor (when different from the pre-processor).

    Args:
        model (`str` or [`transformers.PreTrainedModel`], *optional*):
            The name of the checkpoint to use for the model, or the instantiated model. If unset, will default to the
            value of the class attribute `default_checkpoint`.
        pre_processor (`str` or `Any`, *optional*):
            The name of the checkpoint to use for the pre-processor, or the instantiated pre-processor (can be a
            tokenizer, an image processor, a feature extractor or a processor). Will default to the value of `model` if
            unset.
        post_processor (`str` or `Any`, *optional*):
            The name of the checkpoint to use for the post-processor, or the instantiated pre-processor (can be a
            tokenizer, an image processor, a feature extractor or a processor). Will default to the `pre_processor` if
            unset.
        device (`int`, `str` or `torch.device`, *optional*):
            The device on which to execute the model. Will default to any accelerator available (GPU, MPS etc...), the
            CPU otherwise.
        device_map (`str` or `dict`, *optional*):
            If passed along, will be used to instantiate the model.
        model_kwargs (`dict`, *optional*):
            Any keyword argument to send to the model instantiation.
        token (`str`, *optional*):
            The token to use as HTTP bearer authorization for remote files. If unset, will use the token generated when
            running `huggingface-cli login` (stored in `~/.huggingface`).
        hub_kwargs (additional keyword arguments, *optional*):
            Any additional keyword argument to send to the methods that will load the data from the Hub.
    """

    pre_processor_class = None
    model_class = None
    post_processor_class = None
    default_checkpoint = None
    description = "This is a pipeline tool"
    name = "pipeline"
    inputs = {"prompt": str}
    output_type = str
    skip_forward_signature_validation = True

    def __init__(
        self,
        model=None,
        pre_processor=None,
        post_processor=None,
        device=None,
        device_map=None,
        model_kwargs=None,
        token=None,
        **hub_kwargs,
    ):
        if not _is_package_available("accelerate") or not _is_package_available("torch"):
            raise ModuleNotFoundError(
                "Please install 'transformers' extra to use a PipelineTool: `pip install 'smolagents[transformers]'`"
            )

        if model is None:
            if self.default_checkpoint is None:
                raise ValueError("This tool does not implement a default checkpoint, you need to pass one.")
            model = self.default_checkpoint
        if pre_processor is None:
            pre_processor = model

        self.model = model
        self.pre_processor = pre_processor
        self.post_processor = post_processor
        self.device = device
        self.device_map = device_map
        self.model_kwargs = {} if model_kwargs is None else model_kwargs
        if device_map is not None:
            self.model_kwargs["device_map"] = device_map
        self.hub_kwargs = hub_kwargs
        self.hub_kwargs["token"] = token

        super().__init__()

    async def setup(self):
        """
        Async Instantiates the `pre_processor`, `model` and `post_processor` if necessary.
        """
        if isinstance(self.pre_processor, str):
            if self.pre_processor_class is None:
                from transformers import AutoProcessor

                self.pre_processor_class = AutoProcessor
            self.pre_processor = self.pre_processor_class.from_pretrained(self.pre_processor, **self.hub_kwargs)

        if isinstance(self.model, str):
            self.model = self.model_class.from_pretrained(self.model, **self.model_kwargs, **self.hub_kwargs)

        if self.post_processor is None:
            self.post_processor = self.pre_processor
        elif isinstance(self.post_processor, str):
            if self.post_processor_class is None:
                from transformers import AutoProcessor

                self.post_processor_class = AutoProcessor
            self.post_processor = self.post_processor_class.from_pretrained(self.post_processor, **self.hub_kwargs)

        if self.device is None:
            if self.device_map is not None:
                self.device = list(self.model.hf_device_map.values())[0]
            else:
                from accelerate import PartialState

                self.device = PartialState().default_device

        if self.device_map is None:
            self.model.to(self.device)

        super().setup()

    async def encode(self, raw_inputs):
        """
        Uses the `pre_processor` to prepare the inputs for the `model`.
        """
        return self.pre_processor(raw_inputs)

    async def forward(self, inputs):
        """
        Sends the inputs through the `model`.
        """
        import torch

        with torch.no_grad():
            return self.model(**inputs)

    async def decode(self, outputs):
        """
        Uses the `post_processor` to decode the model output.
        """
        return self.post_processor(outputs)

<<<<<<< HEAD
    async def __call__(self, *args, **kwargs):
=======
    def __call__(self, *args, sanitize_inputs_outputs: bool = False, **kwargs):
>>>>>>> 6a12ebdf
        import torch
        from accelerate.utils import send_to_device

        if not self.is_initialized:
            await self.setup()

<<<<<<< HEAD
        encoded_inputs = await self.encode(*args, **kwargs)
=======
        if sanitize_inputs_outputs:
            args, kwargs = handle_agent_input_types(*args, **kwargs)
        encoded_inputs = self.encode(*args, **kwargs)
>>>>>>> 6a12ebdf

        tensor_inputs = {k: v for k, v in encoded_inputs.items() if isinstance(v, torch.Tensor)}
        non_tensor_inputs = {k: v for k, v in encoded_inputs.items() if not isinstance(v, torch.Tensor)}

        encoded_inputs = send_to_device(tensor_inputs, self.device)
        outputs = await self.forward({**encoded_inputs, **non_tensor_inputs})
        outputs = send_to_device(outputs, "cpu")
<<<<<<< HEAD
        decoded_outputs = await self.decode(outputs)
=======
        decoded_outputs = self.decode(outputs)
        if sanitize_inputs_outputs:
            decoded_outputs = handle_agent_output_types(decoded_outputs, self.output_type)
        return decoded_outputs


def get_tools_definition_code(tools: dict[str, Tool]) -> str:
    tool_codes = []
    for tool in tools.values():
        validate_tool_attributes(tool.__class__, check_imports=False)
        tool_code = instance_to_source(tool, base_cls=Tool)
        tool_code = tool_code.replace("from smolagents.tools import Tool", "")
        tool_code += f"\n\n{tool.name} = {tool.__class__.__name__}()\n"
        tool_codes.append(tool_code)
>>>>>>> 6a12ebdf

    tool_definition_code = "\n".join([f"import {module}" for module in BASE_BUILTIN_MODULES])
    tool_definition_code += textwrap.dedent(
        """
    from typing import Any

    class Tool:
        def __call__(self, *args, **kwargs):
            return self.forward(*args, **kwargs)

        def forward(self, *args, **kwargs):
            pass # to be implemented in child class
    """
    )
    tool_definition_code += "\n\n".join(tool_codes)
    return tool_definition_code


__all__ = [
    "AUTHORIZED_TYPES",
    "Tool",
    "tool",
    "load_tool",
    "launch_gradio_demo",
    "ToolCollection",
]<|MERGE_RESOLUTION|>--- conflicted
+++ resolved
@@ -1169,24 +1169,14 @@
         """
         return self.post_processor(outputs)
 
-<<<<<<< HEAD
     async def __call__(self, *args, **kwargs):
-=======
-    def __call__(self, *args, sanitize_inputs_outputs: bool = False, **kwargs):
->>>>>>> 6a12ebdf
         import torch
         from accelerate.utils import send_to_device
 
         if not self.is_initialized:
             await self.setup()
 
-<<<<<<< HEAD
         encoded_inputs = await self.encode(*args, **kwargs)
-=======
-        if sanitize_inputs_outputs:
-            args, kwargs = handle_agent_input_types(*args, **kwargs)
-        encoded_inputs = self.encode(*args, **kwargs)
->>>>>>> 6a12ebdf
 
         tensor_inputs = {k: v for k, v in encoded_inputs.items() if isinstance(v, torch.Tensor)}
         non_tensor_inputs = {k: v for k, v in encoded_inputs.items() if not isinstance(v, torch.Tensor)}
@@ -1194,40 +1184,9 @@
         encoded_inputs = send_to_device(tensor_inputs, self.device)
         outputs = await self.forward({**encoded_inputs, **non_tensor_inputs})
         outputs = send_to_device(outputs, "cpu")
-<<<<<<< HEAD
         decoded_outputs = await self.decode(outputs)
-=======
-        decoded_outputs = self.decode(outputs)
-        if sanitize_inputs_outputs:
-            decoded_outputs = handle_agent_output_types(decoded_outputs, self.output_type)
-        return decoded_outputs
-
-
-def get_tools_definition_code(tools: dict[str, Tool]) -> str:
-    tool_codes = []
-    for tool in tools.values():
-        validate_tool_attributes(tool.__class__, check_imports=False)
-        tool_code = instance_to_source(tool, base_cls=Tool)
-        tool_code = tool_code.replace("from smolagents.tools import Tool", "")
-        tool_code += f"\n\n{tool.name} = {tool.__class__.__name__}()\n"
-        tool_codes.append(tool_code)
->>>>>>> 6a12ebdf
-
-    tool_definition_code = "\n".join([f"import {module}" for module in BASE_BUILTIN_MODULES])
-    tool_definition_code += textwrap.dedent(
-        """
-    from typing import Any
-
-    class Tool:
-        def __call__(self, *args, **kwargs):
-            return self.forward(*args, **kwargs)
-
-        def forward(self, *args, **kwargs):
-            pass # to be implemented in child class
-    """
-    )
-    tool_definition_code += "\n\n".join(tool_codes)
-    return tool_definition_code
+
+        return handle_agent_output_types(decoded_outputs, self.output_type)
 
 
 __all__ = [
