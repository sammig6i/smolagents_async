--- conflicted
+++ resolved
@@ -809,9 +809,6 @@
         self.api_key = api_key
         self.custom_role_conversions = custom_role_conversions
 
-<<<<<<< HEAD
-    async def __call__(
-=======
     @cached_property
     def _flatten_messages_as_text(self):
         import litellm
@@ -822,8 +819,7 @@
 
         return False
 
-    def __call__(
->>>>>>> 360e1a87
+    async def __call__(
         self,
         messages: List[Dict[str, str]],
         stop_sequences: Optional[List[str]] = None,
@@ -923,8 +919,8 @@
             grammar=grammar,
             tools_to_call_from=tools_to_call_from,
             model=self.model_id,
+            custom_role_conversions=self.custom_role_conversions,
             convert_images_to_image_urls=True,
-            custom_role_conversions=self.custom_role_conversions,
             **kwargs,
         )
 
